--- conflicted
+++ resolved
@@ -54,12 +54,9 @@
         <joda-time.version>2.10.7</joda-time.version>
         <lombok.version>1.18.16</lombok.version>
         <metrics-jdbi3.version>4.1.14</metrics-jdbi3.version>
-<<<<<<< HEAD
         <postgresql.version>42.2.18</postgresql.version>
-=======
         <metrics-jetty9.version>4.1.14</metrics-jetty9.version>
         <postgresql.version>42.2.12</postgresql.version>
->>>>>>> 044e5821
         <spring.version>5.3.0</spring.version>
         <stax2-api.version>4.2.1</stax2-api.version>
         <stax-ex.version>1.8.3</stax-ex.version>
