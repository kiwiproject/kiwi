package org.kiwiproject.net;

import static java.lang.String.format;
import static java.nio.charset.StandardCharsets.UTF_8;
import static java.util.Map.entry;
import static java.util.stream.Collectors.toUnmodifiableSet;
import static org.assertj.core.api.Assertions.assertThat;
import static org.assertj.core.api.Assertions.assertThatIllegalArgumentException;
import static org.assertj.core.api.Assertions.assertThatThrownBy;
import static org.assertj.core.api.Assertions.catchThrowable;

import lombok.extern.slf4j.Slf4j;
import org.junit.jupiter.api.BeforeEach;
import org.junit.jupiter.api.DisplayName;
import org.junit.jupiter.api.Nested;
import org.junit.jupiter.api.RepeatedTest;
import org.junit.jupiter.api.Test;
import org.junit.jupiter.params.ParameterizedTest;
import org.junit.jupiter.params.provider.CsvSource;
import org.junit.jupiter.params.provider.NullAndEmptySource;
import org.junit.jupiter.params.provider.ValueSource;
<<<<<<< HEAD
import org.kiwiproject.base.KiwiStrings;
=======
import org.kiwiproject.collect.KiwiMaps;
>>>>>>> 0b581d54

import java.net.MalformedURLException;
import java.net.URLEncoder;
import java.nio.charset.Charset;
import java.nio.charset.IllegalCharsetNameException;
import java.nio.charset.UnsupportedCharsetException;
import java.util.HashMap;
import java.util.List;
import java.util.Map;
import java.util.Set;

@DisplayName("KiwiUrls")
@Slf4j
class KiwiUrlsTest {

    private static final String BAD_URL = "this is not a URL";

    @Test
    void testCreateUrlObject_WhenWellFormed() {
        var url = KiwiUrls.createUrlObject("https://acme.com/foo");
        assertThat(url.getHost()).isEqualTo("acme.com");
    }

    @Test
    void testCreateUrlObject_WhenMalformed() {
        assertThatThrownBy(() -> KiwiUrls.createUrlObject("acme.com/goo"))
                .isExactlyInstanceOf(UncheckedMalformedURLException.class)
                .hasCauseExactlyInstanceOf(MalformedURLException.class);
    }

    @Test
    void testCreateUrl_WhenMalformed() {
        var thrown = catchThrowable(() -> KiwiUrls.createUrl("badprotocol", "some-host", 8000));

        assertThat(thrown).isExactlyInstanceOf(UncheckedMalformedURLException.class)
                .hasMessage("Error constructing URL from protocol [badprotocol], hostname [some-host], port [8000], path []")
                .hasCauseInstanceOf(MalformedURLException.class);
    }

    @Test
    void testCreateUrl_WithNoPath() {
        var url = KiwiUrls.createUrl("http", "localhost", 9090);
        assertThat(url).isEqualTo("http://localhost:9090");
    }

    @Test
    void testCreateUrlObject_WithNoPath() {
        var url = KiwiUrls.createUrlObject("http", "localhost", 9090);
        assertThat(url).hasToString("http://localhost:9090");
    }

    @Test
    void testCreateHttpUrl_WithNoPath() {
        var url = KiwiUrls.createHttpUrl("localhost", 9090);
        assertThat(url).isEqualTo("http://localhost:9090");
    }

    @Test
    void testCreateHttpSecureUrl_WithNoPath() {
        var url = KiwiUrls.createHttpsUrl("localhost", 9090);
        assertThat(url).isEqualTo("https://localhost:9090");
    }

    @Test
    void testCreateUrl_WithPath() {
        var url = KiwiUrls.createUrl("http", "localhost", 9090, "admin/healthcheck");
        assertThat(url).isEqualTo("http://localhost:9090/admin/healthcheck");
    }

    @Test
    void testCreateHttpUrl_WithPath() {
        var url = KiwiUrls.createHttpUrl("localhost", 9090, "admin/healthcheck");
        assertThat(url).isEqualTo("http://localhost:9090/admin/healthcheck");
    }

    @Test
    void testCreateHttpsUrl_WithPath() {
        var url = KiwiUrls.createHttpsUrl("localhost", 9090, "admin/healthcheck");
        assertThat(url).isEqualTo("https://localhost:9090/admin/healthcheck");
    }

    @Nested
    class CreateUrlUsingBaseUrlAndPathComponents {
        private static final String BASE_URI = "https://acme.com:8073";

        @Test
        void testWithOnlySchemeHostPort() {
            assertThat(KiwiUrls.createUrl(BASE_URI)).isEqualTo(BASE_URI);
        }

        @Test
        void testWithOnePathComponent() {
            assertThat(KiwiUrls.createUrl(BASE_URI, "foo")).isEqualTo(BASE_URI + "/foo");
        }

        @Test
        void testWithMultiplePathComponents() {
            assertThat(KiwiUrls.createUrl(BASE_URI, "foo", "/bar/", "/baz"))
                    .isEqualTo(BASE_URI + "/foo/bar/baz");
        }

        @Test
        void testWithMultiplePathComponentsAndQueryString() {
            assertThat(KiwiUrls.createUrl(BASE_URI, "foo", "/bar?option1=A"))
                    .isEqualTo(BASE_URI + "/foo/bar?option1=A");
        }

        @Test
        void testWhenSchemeHostPort_NotAbsolute() {
            assertThatThrownBy(() -> KiwiUrls.createUrl("/foo"))
                    .isExactlyInstanceOf(IllegalArgumentException.class);
        }

        @Test
        void testWhenSchemeHostPort_HasInvalidProtocol() {
            assertThatThrownBy(() -> KiwiUrls.createUrl("gndn://foo"))
                    .hasMessage("Error creating URL from: gndn://foo")
                    .isExactlyInstanceOf(UncheckedMalformedURLException.class)
                    .hasCauseExactlyInstanceOf(MalformedURLException.class);

        }
    }

    @Test
    void testExtractAllFrom_WithBadUrl_ReturnsEmptySections() {
        var components = KiwiUrls.extractAllFrom(BAD_URL);

        assertThat(components.getScheme()).isNullOrEmpty();
        assertThat(components.getSubDomainName()).isNullOrEmpty();
        assertThat(components.getDomainName()).isNullOrEmpty();
        assertThat(components.getCanonicalName()).isNullOrEmpty();
        assertThat(components.getPort()).isEmpty();
        assertThat(components.getPath()).isEmpty();
    }

    @Test
    void testExtractAll_TrailingSlashButNoPath() {
        var components = KiwiUrls.extractAllFrom("http://prod-server-8.xxx.prod/");

        assertThat(components.getScheme()).isEqualTo("http");
        assertThat(components.getSubDomainName()).isEqualTo("prod-server-8");
        assertThat(components.getDomainName()).isEqualTo("xxx.prod");
        assertThat(components.getPort()).contains(80);
        assertThat(components.getPath()).isEmpty();
    }

    @Test
    void testExtractAll_WithPort() {
        var components = KiwiUrls.extractAllFrom("http://prod-server-8.xxx.prod:8080/");

        assertThat(components.getScheme()).isEqualTo("http");
        assertThat(components.getSubDomainName()).isEqualTo("prod-server-8");
        assertThat(components.getDomainName()).isEqualTo("xxx.prod");
        assertThat(components.getPort()).contains(8080);
        assertThat(components.getPath()).isEmpty();
    }

    @ParameterizedTest
    @CsvSource(value = {
            "https://news.bbc.co.uk:8080/a-news-article/about-stuff, news.bbc.co.uk",
            "https://news.bbc.co.uk:8080/a-news-article, news.bbc.co.uk",
            "https://news.bbc.co.uk/a-news-article, news.bbc.co.uk",
            "http://news.bbc.co.uk/a-news-article, news.bbc.co.uk",
            "http://news.bbc.co.uk/, news.bbc.co.uk",
            "http://news.bbc.co.uk, news.bbc.co.uk",
            "sftp://news.bbc.co.uk/a-news-article, news.bbc.co.uk",
            "ftp://news.bbc.co.uk/a-news-article, news.bbc.co.uk",
            "http://localhost/some-data, localhost",
            "http://localhost.localdomain/some-data, localhost.localdomain"
    })
    void testExtractCanonicalNameFrom(String url, String expectedName) {
        assertThat(KiwiUrls.extractCanonicalNameFrom(url)).contains(expectedName);
    }

    @Test
    void testExtractCanonicalNameFrom_WithBadUrl() {
        assertThat(KiwiUrls.extractCanonicalNameFrom(BAD_URL)).isEmpty();
    }

    @ParameterizedTest
    @CsvSource(value = {
            "https://news.bbc.co.uk:8080/a-news-article/about-stuff, bbc.co.uk",
            "https://news.bbc.co.uk:8080/a-news-article, bbc.co.uk",
            "https://news.bbc.co.uk/a-news-article, bbc.co.uk",
            "http://news.bbc.co.uk/a-news-article, bbc.co.uk",
            "http://news.bbc.co.uk/, bbc.co.uk",
            "http://news.bbc.co.uk, bbc.co.uk",
            "sftp://news.bbc.co.uk/a-news-article, bbc.co.uk",
            "ftp://news.bbc.co.uk/a-news-article, bbc.co.uk",
            "http://localhost.localdomain/some-data, localdomain"
    })
    void testExtractDomainNameFrom(String url, String expectedName) {
        assertThat(KiwiUrls.extractDomainNameFrom(url)).contains(expectedName);
    }

    @Test
    void testExtractDomainNameFrom_ShouldBeEmpty() {
        assertThat(KiwiUrls.extractDomainNameFrom("http://localhost/some-data")).isEmpty();
        assertThat(KiwiUrls.extractDomainNameFrom(BAD_URL)).isEmpty();
    }

    @ParameterizedTest
    @CsvSource(value = {
            "https://news.bbc.co.uk:8080/a-news-article/about-stuff, /a-news-article/about-stuff",
            "https://news.bbc.co.uk:8080/a-news-article, /a-news-article",
            "https://news.bbc.co.uk/a-news-article, /a-news-article",
            "http://news.bbc.co.uk/a-news-article, /a-news-article",
            "sftp://news.bbc.co.uk/a-news-article, /a-news-article",
            "ftp://news.bbc.co.uk/a-news-article, /a-news-article",
            "http://localhost/some-data, /some-data",
            "http://localhost.localdomain/some-data, /some-data"
    })
    void testExtractPathFrom(String url, String expectedPath) {
        assertThat(KiwiUrls.extractPathFrom(url)).contains(expectedPath);
    }

    @Test
    void testExtractPathFrom_WhenNoPathExists() {
        assertThat(KiwiUrls.extractPathFrom("http://news.bbc.co.uk/")).isEmpty();
        assertThat(KiwiUrls.extractPathFrom("http://news.bbc.co.uk")).isEmpty();
        assertThat(KiwiUrls.extractPathFrom(BAD_URL)).isEmpty();
    }

    @ParameterizedTest
    @CsvSource(value = {
            "https://news.bbc.co.uk:8080/a-news-article/about-stuff, 8080",
            "https://news.bbc.co.uk:8080/a-news-article, 8080",
            "https://news.bbc.co.uk/a-news-article, 443",
            "http://news.bbc.co.uk/a-news-article, 80",
            "http://news.bbc.co.uk/, 80",
            "http://news.bbc.co.uk, 80",
            "sftp://news.bbc.co.uk/a-news-article, 22",
            "ftp://news.bbc.co.uk/a-news-article, 21",
            "http://localhost/some-data, 80",
            "http://localhost.localdomain/some-data, 80"
    })
    void testExtractPortFrom(String url, int port) {
        assertThat(KiwiUrls.extractPortFrom(url)).hasValue(port);
    }

    @Test
    void testExtractPortFrom_WithBadUrl_ShouldBeEmpty() {
        assertThat(KiwiUrls.extractPortFrom(BAD_URL)).isEmpty();
    }

    @ParameterizedTest
    @CsvSource(value = {
            "https://news.bbc.co.uk:8080/a-news-article/about-stuff, news",
            "https://news.bbc.co.uk:8080/a-news-article, news",
            "https://news.bbc.co.uk/a-news-article, news",
            "http://news.bbc.co.uk/a-news-article, news",
            "http://news.bbc.co.uk/, news",
            "http://news.bbc.co.uk, news",
            "sftp://news.bbc.co.uk/a-news-article, news",
            "ftp://news.bbc.co.uk/a-news-article, news",
            "http://localhost/some-data, localhost",
            "http://localhost.localdomain/some-data, localhost"
    })
    void testExtractSubDomainNameFrom(String url, String subdomain) {
        assertThat(KiwiUrls.extractSubDomainNameFrom(url)).contains(subdomain);
    }

    @Test
    void testExtractSubDomainNameFrom_WithBadUrl_ShouldBeEmpty() {
        assertThat(KiwiUrls.extractSubDomainNameFrom(BAD_URL)).isEmpty();
    }

    @Test
    void testPrependLeadingSlash_WhenLeadingSlashExists() {
        var original = "/foo/bar";
        assertThat(KiwiUrls.prependLeadingSlash(original)).isEqualTo(original);
    }

    @Test
    void testPrependLeadingSlash_WhenLeadingSlashDoesNotExist() {
        var original = "foo/bar";
        assertThat(KiwiUrls.prependLeadingSlash(original)).isEqualTo("/" + original);
    }

    @Test
    void testPrependLeadingSlash_WhenExtraPadding() {
        var notPadded = "foo/bar";
        var padded = format("    %s    ", notPadded);
        assertThat(KiwiUrls.prependLeadingSlash(padded)).isEqualTo("/" + notPadded);
    }

    @Test
    void testReplaceDomainIn_BiggerDomain() {
        assertThat(KiwiUrls.replaceDomainsIn(
                "http://disc-1-acme.org:8761/eureka,http://disc-2-acme.org:8761/eureka",
                "dev.co"))
                .isEqualTo("http://disc-1-acme.dev.co:8761/eureka,http://disc-2-acme.dev.co:8761/eureka");
    }

    @Test
    void testReplaceDomainIn_SameSizeDomain() {
        assertThat(KiwiUrls.replaceDomainsIn(
                "http://disc-1-acme.prod.co:8761/eureka,http://disc-2-acme.prod.co:8761/eureka",
                "dev.co"))
                .isEqualTo("http://disc-1-acme.dev.co:8761/eureka,http://disc-2-acme.dev.co:8761/eureka");
    }

    @Test
    void testReplaceDomainIn_SmallerDomain() {
        assertThat(KiwiUrls.replaceDomainsIn(
                "http://disc-1-acme.prod.co:8761/eureka,http://disc-2-acme.prod.co:8761/eureka",
                "com"))
                .isEqualTo("http://disc-1-acme.com:8761/eureka,http://disc-2-acme.com:8761/eureka");
    }

    @ParameterizedTest
    @ValueSource(strings = {
            "http://localhost/an-endpoint,https://localhost/another-endpoint",
            "http://localhost/an-endpoint",
            "http://localhost/",
            "http://localhost",
    })
    void testReplaceDomainIn_WithoutDomain_ReturnTheOriginalUrl(String url) {
        assertThat(KiwiUrls.replaceDomainsIn(url, "new.domain.net")).isEqualTo(url);
    }

    @Test
    void testReplaceDomainIn_WhenHostnameContainsDomain() {
        assertThat(KiwiUrls.replaceDomainsIn(
                "http://disc-1-acme.prod.co:8761/eureka,http://disc-2-acme.prod.co:8761/eureka",
                "prod.com"))
                .isEqualTo("http://disc-1-acme.prod.com:8761/eureka,http://disc-2-acme.prod.com:8761/eureka");
    }

    @Test
    void testReplaceDomainIn_WhenThereIsAnExtraTrailingDotInTheHostname_ShouldIgnoreIt() {
        assertThat(KiwiUrls.replaceDomainsIn(
                "http://disc-1-acme.co.:8761/eureka,http://disc-2-acme.co.:8761/eureka",
                "com"))
                .isEqualTo("http://disc-1-acme.com:8761/eureka,http://disc-2-acme.com:8761/eureka");
    }

    @Test
    void testReplaceDomainIn_WhenThereIsSillinessLikeABunchOfCommas_ShouldIgnoreEmptyStrings() {
        assertThat(KiwiUrls.replaceDomainsIn(
                ",,,http://disc-1-acme.co:8761/eureka,,,,,http://disc-2-acme.co:8761/eureka,,,",
                "com"))
                .isEqualTo("http://disc-1-acme.com:8761/eureka,http://disc-2-acme.com:8761/eureka");
    }

    @Test
    void testReplaceDomainIn_WhenThereAreDifferentDomains_ShouldOnlyUseFirst() {
        assertThat(KiwiUrls.replaceDomainsIn(
                "http://disc-1-acme.co:8761/eureka,http://disc-2-acme.org:8761/eureka",
                "com"))
                .isEqualTo("http://disc-1-acme.com:8761/eureka,http://disc-2-acme.org:8761/eureka");
    }

    @Test
    void testStripTrailingSlashes() {
        var originalUrls = List.of(
                "http://localhost:7001",
                "http://localhost:7002/",
                "http://localhost:7003/status/"
        );

        var expectedUrls = List.of(
                "http://localhost:7001",
                "http://localhost:7002",
                "http://localhost:7003/status"
        );

        var newUrls = KiwiUrls.stripTrailingSlashes(originalUrls);

        assertThat(newUrls).isEqualTo(expectedUrls);
    }

    @ParameterizedTest
    @CsvSource(value = {
            "http://localhost:7003/status/, http://localhost:7003/status",
            "http://localhost:7003/status, http://localhost:7003/status",
            "   http://localhost:7003/status   , http://localhost:7003/status"
    })
    void testStripTrailingSlash(String originalUrl, String strippedUrl) {
        assertThat(KiwiUrls.stripTrailingSlash(originalUrl)).isEqualTo(strippedUrl);
    }

    @Test
    void testQueryStringToMap_WhenNullString() {
        assertThat(KiwiUrls.queryStringToMap(null)).isEmpty();
    }

    @Test
    void testQueryStringToMap_WhenEmptyString() {
        assertThat(KiwiUrls.queryStringToMap("")).isEmpty();
    }

    @Test
    void testQueryStringToMap_WhenOneUrlParameter() {
        assertThat(KiwiUrls.queryStringToMap("noop=true")).containsExactly(entry("noop", "true"));
    }

    @Test
    void testQueryStringToMap_WhenMultipleUrlParameter() {
        assertThat(KiwiUrls.queryStringToMap("autoCreate=false&move=.processed&moveFailed=.error&readLock=changed"))
                .containsOnly(
                        entry("autoCreate", "false"),
                        entry("move", ".processed"),
                        entry("moveFailed", ".error"),
                        entry("readLock", "changed")
                );
    }

    @RepeatedTest(10)
    void testQueryStringToMap_OnlyReturnsOneValue_ForParametersWithMultipleValues() {
        var parameters = KiwiUrls.queryStringToMap("topping=pepperoni&topping=banana+pepper&topping=sausage");

        assertThat(parameters).containsExactly(entry("topping", "pepperoni"));
    }

    @Nested
    class ToQueryString {

        @Test
        void shouldReturnEmptyString_WhenNullParameters() {
            assertThat(KiwiUrls.toQueryString(null)).isEmpty();
        }

        @Test
        void shouldReturnEmptyString_WhenEmptyParameters() {
            assertThat(KiwiUrls.toQueryString(new HashMap<>())).isEmpty();
        }

        @Test
        void shouldConvertSingleEntryMap() {
            assertThat(KiwiUrls.toQueryString(Map.of("noop", "true"))).isEqualTo("noop=true");
        }

        @Test
        void shouldConvertMapWithMultipleEntries() {
            assertThat(KiwiUrls.toQueryString(Map.of("noop", "true", "readLock", "changed")).split("&"))
                    .hasSize(2)
                    .containsOnly("noop=true", "readLock=changed");
        }

        @Test
        void shouldConvertNullValuesToStringLiteralNull() {
            var queryString = KiwiUrls.toQueryString(KiwiMaps.newHashMap("key1", null, "key2", null, "key3", "value3"));
            assertThat(queryString.split("&"))
                    .containsOnlyOnce("key1=null", "key2=null", "key3=value3");
        }

        @Test
        void shouldConvertValuesToStrings() {
            var params = Map.of("key1", "value1", "key2", 42, "key3", 84.0, "key4", true, "key5", 'g');
            var queryString = KiwiUrls.toQueryString(params);
            assertThat(queryString.split("&"))
                    .containsOnlyOnce("key1=value1", "key2=42", "key3=84.0", "key4=true", "key5=g");
        }
    }

<<<<<<< HEAD
    @Nested
    class ToEncodedQueryString {

        private Map<String, Object> params;

        @BeforeEach
        void setUp() {
            params = sampleParameters();
        }

        @Test
        void shouldEncodeQueryParameters() {
            var queryString = KiwiUrls.toEncodedQueryString(params);
            assertEncodedQueryParameters(queryString, params);
        }

        @ParameterizedTest
        @NullAndEmptySource
        void shouldReturnEmptyString_WhenGivenNullOrEmptyParameters(Map<String, String> parameters) {
            assertThat(KiwiUrls.toEncodedQueryString(parameters)).isEmpty();
        }

        @Test
        void shouldEncodeQueryParameters_UsingGivenCharsetName() {
            var queryString = KiwiUrls.toEncodedQueryString(params, UTF_8.name());
            assertEncodedQueryParameters(queryString, params);
        }

        @ParameterizedTest
        @NullAndEmptySource
        void shouldNotAllowBlankCharsetName(String charsetName) {
            assertThatIllegalArgumentException()
                    .isThrownBy(() -> KiwiUrls.toEncodedQueryString(params, charsetName))
                    .withMessage("charsetName must not be blank");
        }

        @Test
        void shouldRequireLegalCharsetName() {
            assertThatThrownBy(() -> KiwiUrls.toEncodedQueryString(params, "ILLEGAL CHARSET NAME"))
                    .isExactlyInstanceOf(IllegalCharsetNameException.class);
        }

        @Test
        void shouldRequireSupportedCharsetName() {
            assertThatThrownBy(() -> KiwiUrls.toEncodedQueryString(params, "INVALID_CHARSET"))
                    .isExactlyInstanceOf(UnsupportedCharsetException.class);
        }

        @Test
        void shouldEncodeQueryParameters_UsingGivenCharset() {
            var queryString = KiwiUrls.toEncodedQueryString(params, UTF_8);
            assertEncodedQueryParameters(queryString, params);
        }

        @Test
        void shouldNotAllowNullCharset() {
            assertThatIllegalArgumentException()
                    .isThrownBy(() -> KiwiUrls.toEncodedQueryString(params, (Charset) null))
                    .withMessage("charset must not be null");
        }

        private Map<String, Object> sampleParameters() {
            return Map.of(
                    "key1", "value 1",
                    "key 2", "value$2",
                    "key3", "value%3",
                    "key4", "value+4",
                    "key5", "value_5",
                    "key 6", "value!6",
                    "key7", 42,
                    "key8", 24.0,
                    "key9", false,
                    "key10", 'x'
            );
        }

        private void assertEncodedQueryParameters(String encodedQueryString, Map<String, Object> params) {
            var nameValuePairs = Set.copyOf(KiwiStrings.splitToList(encodedQueryString, '&'));

            var expectedNameValuePairs = params.entrySet()
                    .stream()
                    .map(entry -> urlEncodeParameter(entry.getKey(), entry.getValue()))
                    .peek(parameter -> LOG.debug("expect: {}", parameter))
                    .collect(toUnmodifiableSet());

            assertThat(nameValuePairs).isEqualTo(expectedNameValuePairs);
        }

        private String urlEncodeParameter(String name, Object value) {
            return URLEncoder.encode(name, UTF_8) + "=" + URLEncoder.encode(String.valueOf(value), UTF_8);
        }
    }

=======
>>>>>>> 0b581d54
}<|MERGE_RESOLUTION|>--- conflicted
+++ resolved
@@ -19,11 +19,8 @@
 import org.junit.jupiter.params.provider.CsvSource;
 import org.junit.jupiter.params.provider.NullAndEmptySource;
 import org.junit.jupiter.params.provider.ValueSource;
-<<<<<<< HEAD
 import org.kiwiproject.base.KiwiStrings;
-=======
 import org.kiwiproject.collect.KiwiMaps;
->>>>>>> 0b581d54
 
 import java.net.MalformedURLException;
 import java.net.URLEncoder;
@@ -480,7 +477,6 @@
         }
     }
 
-<<<<<<< HEAD
     @Nested
     class ToEncodedQueryString {
 
@@ -574,6 +570,4 @@
         }
     }
 
-=======
->>>>>>> 0b581d54
 }